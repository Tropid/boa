//! This module implements the global `BigInt` object.
//!
//! `BigInt` is a built-in object that provides a way to represent whole numbers larger
//! than the largest number JavaScript can reliably represent with the Number primitive
//! and represented by the `Number.MAX_SAFE_INTEGER` constant.
//! `BigInt` can be used for arbitrarily large integers.
//!
//! More information:
//!  - [ECMAScript reference][spec]
//!  - [MDN documentation][mdn]
//!
//! [spec]: https://tc39.es/ecma262/#sec-bigint-objects
//! [mdn]: https://developer.mozilla.org/en-US/docs/Web/JavaScript/Reference/Global_Objects/BigInt

use crate::{
    builtins::{
        function::{make_builtin_fn, make_constructor_fn},
        value::{ResultValue, Value},
    },
    exec::Interpreter,
    syntax::ast::bigint::BigInt as AstBigInt,
};

#[cfg(test)]
mod tests;

/// `BigInt` implementation.
#[derive(Debug, Clone, Copy)]
pub(crate) struct BigInt;

impl BigInt {
    /// `BigInt()`
    ///
    /// The `BigInt()` constructor is used to create BigInt objects.
    ///
    /// More information:
    ///  - [ECMAScript reference][spec]
    ///  - [MDN documentation][mdn]
    ///
    /// [spec]: https://tc39.es/ecma262/#sec-bigint-objects
    /// [mdn]: https://developer.mozilla.org/en-US/docs/Web/JavaScript/Reference/Global_Objects/BigInt/BigInt
    pub(crate) fn make_bigint(
        _this: &mut Value,
        args: &[Value],
        ctx: &mut Interpreter,
    ) -> ResultValue {
        let data = match args.get(0) {
            Some(ref value) => {
                if let Some(bigint) = value.to_bigint() {
                    Value::from(bigint)
                } else {
                    let message = format!(
                        "{} can't be converted to BigInt because it isn't an integer",
                        ctx.to_string(value)?
                    );
                    return ctx.throw_range_error(message);
                }
            }
            None => Value::from(AstBigInt::from(0)),
        };
        Ok(data)
    }

    #[inline]
    #[allow(clippy::wrong_self_convention)]
    pub(crate) fn to_native_string_radix(bigint: &AstBigInt, radix: u32) -> String {
        bigint.to_str_radix(radix)
    }

    #[inline]
    #[allow(clippy::wrong_self_convention)]
    pub(crate) fn to_native_string(bigint: &AstBigInt) -> String {
        bigint.to_string()
    }

    /// `BigInt.prototype.toString( [radix] )`
    ///
    /// The `toString()` method returns a string representing the specified BigInt object.
    ///
    /// More information:
    ///  - [ECMAScript reference][spec]
    ///  - [MDN documentation][mdn]
    ///
    /// [spec]: https://tc39.es/ecma262/#sec-bigint.prototype.tostring
    /// [mdn]: https://developer.mozilla.org/en-US/docs/Web/JavaScript/Reference/Global_Objects/BigInt/toString
    #[allow(clippy::wrong_self_convention)]
    pub(crate) fn to_string(
        this: &mut Value,
        args: &[Value],
        ctx: &mut Interpreter,
    ) -> ResultValue {
        let radix = if !args.is_empty() {
            args[0].to_integer()
        } else {
            10
        };
        if radix < 2 && radix > 36 {
            return ctx
                .throw_range_error("radix must be an integer at least 2 and no greater than 36");
        }
        Ok(Value::from(Self::to_native_string_radix(
            &this.to_bigint().unwrap(),
            radix as u32,
        )))
    }

    /// `BigInt.prototype.valueOf()`
    ///
    /// The `valueOf()` method returns the wrapped primitive value of a Number object.
    ///
    /// More information:
    ///  - [ECMAScript reference][spec]
    ///  - [MDN documentation][mdn]
    ///
    /// [spec]: https://tc39.es/ecma262/#sec-bigint.prototype.valueof
    /// [mdn]: https://developer.mozilla.org/en-US/docs/Web/JavaScript/Reference/Global_Objects/BigInt/valueOf
    pub(crate) fn value_of(
        this: &mut Value,
        _args: &[Value],
        _ctx: &mut Interpreter,
    ) -> ResultValue {
        Ok(Value::from(
            this.to_bigint().expect("BigInt.prototype.valueOf"),
        ))
    }

    // /// `BigInt.asIntN()`
    // ///
    // /// The `BigInt.asIntN()` method wraps the value of a `BigInt` to a signed integer between `-2**(width - 1)` and `2**(width-1) - 1`
    /// [spec]: https://tc39.es/ecma262/#sec-bigint.asintn
    /// [mdn]: https://developer.mozilla.org/en-US/docs/Web/JavaScript/Reference/Global_Objects/BigInt/asIntN
    pub(crate) fn as_int_n(
        _this: &mut Value,
        args: &[Value],
        ctx: &mut Interpreter,
    ) -> ResultValue {
        use std::convert::TryFrom;

        let (bits, bigint) = match args {
            [bits, bigint] => (bits, bigint),
            _ => todo!(),
        };

        let bits = match bits.to_index() {
            Ok(bits) => bits,
            Err(_) => {
                return Err(RangeError::run_new(
                    "bits must be convertable to a positive integral number",
                    ctx,
                )?);
            }
        };

        let bits = u32::try_from(bits).unwrap_or(u32::MAX);

        let bigint = match bigint.to_bigint() {
            Some(bigint) => bigint,
            None => {
                return Err(RangeError::run_new(
                    "bigint must be convertable to BigInt",
                    ctx,
                )?);
            }
        };

        let modulo = bigint % AstBigInt::from(2).pow(&AstBigInt::from(bits as i64));

        if modulo >= AstBigInt::from(2).pow(&AstBigInt::from(bits as i64 - 1)) {
            Ok(Value::from(
                modulo - AstBigInt::from(2).pow(&AstBigInt::from(bits as i64)),
            ))
        } else {
            Ok(Value::from(modulo))
        }
    }

    // /// `BigInt.asUintN()`
    // ///
    // /// The `BigInt.asUintN()` method wraps the value of a `BigInt` to an unsigned integer between `0` and `2**(width) - 1`
    /// [spec]: https://tc39.es/ecma262/#sec-bigint.asuintn
    /// [mdn]: https://developer.mozilla.org/en-US/docs/Web/JavaScript/Reference/Global_Objects/BigInt/asUintN
    pub(crate) fn as_uint_n(
        _this: &mut Value,
        args: &[Value],
        ctx: &mut Interpreter,
    ) -> ResultValue {
        use std::convert::TryFrom;

        let (bits, bigint) = match args {
            [bits, bigint] => (bits, bigint),
            _ => todo!(),
        };

        let bits = match bits.to_index() {
            Ok(bits) => bits,
            Err(_) => {
                return Err(RangeError::run_new(
                    "bits must be convertable to a positive integral number",
                    ctx,
                )?);
            }
        };

        let bits = u32::try_from(bits).unwrap_or(u32::MAX);

        let bigint = match bigint.to_bigint() {
            Some(bigint) => bigint,
            None => {
                return Err(RangeError::run_new(
                    "bigint must be convertable to BigInt",
                    ctx,
                )?);
            }
        };

        let bigint = bigint % AstBigInt::from(2).pow(&AstBigInt::from(bits as i64));

        Ok(Value::from(bigint))
    }

    /// Create a new `Number` object
    pub(crate) fn create(global: &Value) -> Value {
        let prototype = Value::new_object(Some(global));
        prototype.set_internal_slot("BigIntData", Value::from(AstBigInt::from(0)));

        make_builtin_fn(Self::to_string, "toString", &prototype, 1);
        make_builtin_fn(Self::value_of, "valueOf", &prototype, 0);

<<<<<<< HEAD
        let big_int = make_constructor_fn(Self::make_bigint, global, prototype);

        make_builtin_fn(Self::as_int_n, "asIntN", &big_int, 1);
        make_builtin_fn(Self::as_uint_n, "asUintN", &big_int, 1);

        big_int
=======
        make_constructor_fn("BigInt", 1, Self::make_bigint, global, prototype, false)
>>>>>>> bb2b6f63
    }

    /// Initialise the `BigInt` object on the global object.
    #[inline]
    pub(crate) fn init(global: &Value) {
        global.set_field("BigInt", Self::create(global));
    }
}<|MERGE_RESOLUTION|>--- conflicted
+++ resolved
@@ -20,6 +20,7 @@
     exec::Interpreter,
     syntax::ast::bigint::BigInt as AstBigInt,
 };
+use super::RangeError;
 
 #[cfg(test)]
 mod tests;
@@ -226,16 +227,12 @@
         make_builtin_fn(Self::to_string, "toString", &prototype, 1);
         make_builtin_fn(Self::value_of, "valueOf", &prototype, 0);
 
-<<<<<<< HEAD
-        let big_int = make_constructor_fn(Self::make_bigint, global, prototype);
+        let big_int = make_constructor_fn("BigInt", 1, Self::make_bigint, global, prototype, false);
 
         make_builtin_fn(Self::as_int_n, "asIntN", &big_int, 1);
         make_builtin_fn(Self::as_uint_n, "asUintN", &big_int, 1);
 
         big_int
-=======
-        make_constructor_fn("BigInt", 1, Self::make_bigint, global, prototype, false)
->>>>>>> bb2b6f63
     }
 
     /// Initialise the `BigInt` object on the global object.
