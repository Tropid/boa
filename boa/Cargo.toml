--- conflicted
+++ resolved
@@ -21,11 +21,8 @@
 regex = "1.3.7"
 rustc-hash = "1.1.0"
 num-bigint = { version = "0.2.6", features = ["serde"] }
-<<<<<<< HEAD
 num-integer = { version = "0.1.42" }
-=======
 bitflags = "1.2.1"
->>>>>>> d847ff82
 
 # Optional Dependencies
 serde = { version = "1.0.110", features = ["derive"], optional = true }
